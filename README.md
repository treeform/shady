# Nim to GPU shader language compiler and supporting utilities.

`nimble install shady`

`nimble install shady`

![Github Actions](https://github.com/treeform/shady/workflows/Github%20Actions/badge.svg)

[API reference](https://nimdocs.com/treeform/shady)

<<<<<<< HEAD
Shady can compile a subset of Nim into `OpenGL Shader Language` used by the GPU. This allows you to test your shader code with `echo` statements on the CPU and then run the exact same code on the GPU.

=======
>>>>>>> 473f8067
Shady has two main goals:

* Write vertex and fragment/pixel shaders for games and 3d applications.
* Write compute shaders for offline processing and number crunching.

Shady uses:
* `pixie` library for image operations.
* `vmath` library for vector and matrix operations.
* `chroma` library for color conversions and operations.
* `bumpy` library for collisions and intersections.

# Using Shady shader toy playground:

![circle example](docs/circle.png)

```nim
# both CPU and GPU code:
proc circleSmooth(gl_FragColor: var Color, uv: Vec2) =
  var a = 0.0
  for x in 0 ..< 8:
    for y in 0 ..< 8:
      if (uv + vec2(x.float32 - 4.0, y.float32 - 4.0) / 8.0).length < 400.0:
        a += 1
  a = a / (8 * 8)
  gl_FragColor = color(a, a, a, 1)

# test on the CPU:
var testColor: Color
circleSmooth(testColor, vec2(100, 100))
echo testColor

# compile to a GPU shader:
var shader = toShader(circleSmooth)
echo shader
```

[See the source](examples/circle.nim)

![mandlebrot example](docs/mandelbrot.png)

[See the source](examples/mandelbrot.nim)

![colors example](docs/colors.png)

[See the Source](examples/colors.nim)

![flare example](docs/flare.png)

[See the Source](examples/flare.nim)


# Using Shady as a shader generator:

![triangle example](docs/triangle.png)

[See the source](examples/triangle.nim)

Nim vertex shader:
```nim
proc basicVert(
  gl_Position: var Vec4,
  MVP: Uniform[Mat4],
  vCol: Attribute[Vec3],
  vPos: Attribute[Vec3],
  fragColor: var Vec3
) =
  gl_Position = MVP * vec4(vPos.x, vPos.y, 0.0, 1.0)
  fragColor = vCol
```

GLSL output:
```glsl
#version 410
precision highp float;

uniform mat4 MVP;
attribute vec3 vCol;
attribute vec3 vPos;
out vec3 fragColor;

void main() {
  gl_Position = MVP * vec4(vPos.x, vPos.y, 0.0, 1.0);
  fragColor = vCol;
}
```

Nim fragment shader:
```nim
proc basicFrag(gl_FragColor: var Color, fragColor: Vec3) =
  gl_FragColor = color(fragColor.x, fragColor.y, fragColor.z, 1.0)
```

GLSL output:
```glsl
#version 410
precision highp float;

in vec3 fragColor;

void main() {
  gl_FragColor = vec4(fragColor.x, fragColor.y, fragColor.z, 1.0);
}
```

# Using Shady to write compute shaders:

Shady can be used to write compute shaders. Compute shaders allow more general purpose code execution work in parallel and hence faster then the CPU.

```nim
# Setup the uniforms.
var inputCommandBuffer*: Uniform[SamplerBuffer]
var outputImageBuffer*: UniformWriteOnly[UImageBuffer]
var dimensions*: Uniform[IVec4] # ivec4(width, height, 0, 0)

# The shader itself.
proc commandsToImage() =
  var pos = gl_GlobalInvocationID
  for x in 0 ..< dimensions.x:
    pos.x = x.uint32
    let value = uint32(texelFetch(inputCommandBuffer, int32(pos.x)).x)
    #echo pos.x, " ", value
    let colorValue = uvec4(
      128,
      0,
      value,
      255
    )
    imageStore(outputImageBuffer, int32(pos.y * uint32(dimensions.x) + pos.x), colorValue)
```

#### GPU:

![flare example](examples/compute1_output_gpu.png)

#### CPU:

![flare example](examples/compute1_output_cpu.png)

[See the Source](examples/compute1.nim)<|MERGE_RESOLUTION|>--- conflicted
+++ resolved
@@ -1,6 +1,6 @@
 # Nim to GPU shader language compiler and supporting utilities.
 
-`nimble install shady`
+Shady can compile a subset of Nim into `OpenGL Shader Language` used by the GPU. This allows you to test your shader code with `echo` statements on the CPU and then run the exact same code on the GPU.
 
 `nimble install shady`
 
@@ -8,11 +8,6 @@
 
 [API reference](https://nimdocs.com/treeform/shady)
 
-<<<<<<< HEAD
-Shady can compile a subset of Nim into `OpenGL Shader Language` used by the GPU. This allows you to test your shader code with `echo` statements on the CPU and then run the exact same code on the GPU.
-
-=======
->>>>>>> 473f8067
 Shady has two main goals:
 
 * Write vertex and fragment/pixel shaders for games and 3d applications.
